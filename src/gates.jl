--- conflicted
+++ resolved
@@ -48,17 +48,12 @@
         $($G) gate.
         """
         struct $G <: AngledGate{$n_angle}
-<<<<<<< HEAD
-            angle::NTuple{$n_angle, Union{Float64, FreeParameter, FreeParameterExpression}}
-            $G(angle::T) where {T<:NTuple{$n_angle, Union{Float64, FreeParameter, FreeParameterExpression}}} = new(angle)
+            angle::NTuple{$n_angle, Union{Real, FreeParameter, FreeParameterExpression}}
+            $G(angle::T) where {T<:NTuple{$n_angle, Union{Real, FreeParameter, FreeParameterExpression}}} = new(angle)
         end
         $G(angles::Vararg{Union{Float64, FreeParameter, FreeParameterExpression}}) = $G(tuple(angles...))
         $G(angles::Vararg{Number}) = $G((Float64(a) for a in angles)...)
-=======
-            angle::NTuple{$n_angle, Union{Real, FreeParameter}}
-            $G(angle::T) where {T<:NTuple{$n_angle, Union{Real, FreeParameter}}} = new(angle)
-        end
->>>>>>> f5ec9846
+
         chars(::Type{$G}) = $c
         ir_typ(::Type{$G}) = $IR_G
         qubit_count(::Type{$G}) = $qc
@@ -114,13 +109,9 @@
 (::Type{G})(x::Tuple{}) where {G<:Gate} = G()
 (::Type{G})(x::Tuple{}) where {G<:AngledGate} = throw(ArgumentError("angled gate must be constructed with at least one angle."))
 (::Type{G})(x::AbstractVector) where {G<:AngledGate} = G(x...)
-<<<<<<< HEAD
-(::Type{G})(x::T) where {G<:AngledGate{1}, T<:Union{Float64, FreeParameter, FreeParameterExpression}} = G((x,))
-=======
-(::Type{G})(angle::T) where {G<:AngledGate{1}, T<:Union{Real, FreeParameter}} = G((angle,))
-(::Type{G})(angle1::T1, angle2::T2) where {T1<:Union{Real, FreeParameter}, T2<:Union{Real, FreeParameter}, G<:AngledGate{2}} = G((angle1, angle2,))
-(::Type{G})(angle1::T1, angle2::T2, angle3::T3) where {T1<:Union{Real, FreeParameter}, T2<:Union{Real, FreeParameter}, T3<:Union{Real, FreeParameter}, G<:AngledGate{3}} = G((angle1, angle2, angle3,))
->>>>>>> f5ec9846
+(::Type{G})(angle::T) where {G<:AngledGate{1}, T<:Union{Real, FreeParameter, FreeParameterExpression}} = G((angle,))
+(::Type{G})(angle1::T1, angle2::T2) where {T1<:Union{Real, FreeParameter, FreeParameterExpression}, T2<:Union{Real, FreeParameter, FreeParameterExpression}, G<:AngledGate{2}} = G((angle1, angle2,))
+(::Type{G})(angle1::T1, angle2::T2, angle3::T3) where {T1<:Union{Real, FreeParameter, FreeParameterExpression}, T2<:Union{Real, FreeParameter, FreeParameterExpression}, T3<:Union{Real, FreeParameter, FreeParameterExpression}, G<:AngledGate{3}} = G((angle1, angle2, angle3,))
 qubit_count(g::G) where {G<:Gate}  = qubit_count(G)
 angles(g::G) where {G<:Gate}       = ()
 angles(g::AngledGate{N}) where {N} = g.angle
